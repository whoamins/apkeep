[package]
name = "apkeep"
version = "0.14.1"
authors = ["William Budington <bill@eff.org>"]
edition = "2021"
license = "MIT"
description = "A command-line tool for downloading APK files from various sources"
homepage = "https://github.com/EFForg/apkeep"
repository = "https://github.com/EFForg/apkeep"

[dependencies]
tokio = { version = "1", features = ["full"] }
reqwest = { version = "0.11", features = ["stream"] }
futures-util = { version = "0.3", features = ["io"] }
regex = "1.5"
clap = { version = "4", features = ["derive"] }
gpapi = "4"
tokio-dl-stream-to-disk = { version = "1", features = ["sha256sum"] }
tempfile = "3"
dirs = "4.0"
zip = "0.6"
cryptographic-message-syntax = "0.18"
ring = "0.16"
x509-certificate = "0.15"
simple-error = "0.2"
sha-1 = "0.10"
base64 = "0.13"
serde_json = "1"
hex = "0.4"
rpassword = "7"
configparser = "3.0"
serde = { version = "1.0", features = ["derive"] }
<<<<<<< HEAD
openssl = { version = "0.10", features = ["vendored"] }
=======
indicatif = "0.17"
>>>>>>> a40c42fc

[build-dependencies]
clap = { version = "4", features = ["derive"] }<|MERGE_RESOLUTION|>--- conflicted
+++ resolved
@@ -30,11 +30,8 @@
 rpassword = "7"
 configparser = "3.0"
 serde = { version = "1.0", features = ["derive"] }
-<<<<<<< HEAD
 openssl = { version = "0.10", features = ["vendored"] }
-=======
 indicatif = "0.17"
->>>>>>> a40c42fc
 
 [build-dependencies]
 clap = { version = "4", features = ["derive"] }